--- conflicted
+++ resolved
@@ -2,11 +2,8 @@
 from typing import Dict, Any, List
 from ..beaconchain import get_validator_overview, get_validator_performance
 from ..http import HttpClient
-<<<<<<< HEAD
-=======
 import requests.exceptions
 import sys
->>>>>>> 8711cd3c
 import time
 
 def collect_validator_rows(client: HttpClient, indexes: List[int]) -> List[Dict[str, Any]]:
@@ -17,15 +14,10 @@
             time.sleep(client.delay)
             pf = get_validator_performance(client, idx)
             rows.append({**ov, **pf})
-<<<<<<< HEAD
-        except Exception as err:
-            rows.append({"index": idx, "error": str(err)})
-=======
         except (requests.exceptions.RequestException, ValueError) as err:
             print(f"[WARN] Failed to process index {idx}: {err}", file=sys.stderr)
             continue
         except Exception as err:
             print(f"[ERROR] Unexpected error for index {idx}: {err}", file=sys.stderr)
->>>>>>> 8711cd3c
             continue
     return rows